/* -*- mode: C++; indent-tabs-mode: nil; -*-
 *
 * This file is a part of LEMON, a generic C++ optimization library.
 *
 * Copyright (C) 2003-2008
 * Egervary Jeno Kombinatorikus Optimalizalasi Kutatocsoport
 * (Egervary Research Group on Combinatorial Optimization, EGRES).
 *
 * Permission to use, modify and distribute this software is granted
 * provided that this copyright notice appears in all copies. For
 * precise terms see the accompanying LICENSE file.
 *
 * This software is provided "AS IS" with no warranty of any kind,
 * express or implied, and with no claim as to its suitability for any
 * purpose.
 *
 */

#ifndef LEMON_DFS_H
#define LEMON_DFS_H

///\ingroup search
///\file
///\brief DFS algorithm.

#include <lemon/list_graph.h>
#include <lemon/bits/path_dump.h>
#include <lemon/core.h>
#include <lemon/error.h>
#include <lemon/assert.h>
#include <lemon/maps.h>
#include <lemon/path.h>

namespace lemon {

  ///Default traits class of Dfs class.

  ///Default traits class of Dfs class.
  ///\tparam GR Digraph type.
  template<class GR>
  struct DfsDefaultTraits
  {
    ///The type of the digraph the algorithm runs on.
    typedef GR Digraph;

    ///\brief The type of the map that stores the predecessor
    ///arcs of the %DFS paths.
    ///
    ///The type of the map that stores the predecessor
    ///arcs of the %DFS paths.
    ///It must meet the \ref concepts::WriteMap "WriteMap" concept.
    typedef typename Digraph::template NodeMap<typename Digraph::Arc> PredMap;
    ///Instantiates a \ref PredMap.

    ///This function instantiates a \ref PredMap.
    ///\param g is the digraph, to which we would like to define the
    ///\ref PredMap.
    static PredMap *createPredMap(const Digraph &g)
    {
      return new PredMap(g);
    }

    ///The type of the map that indicates which nodes are processed.

    ///The type of the map that indicates which nodes are processed.
    ///It must meet the \ref concepts::WriteMap "WriteMap" concept.
    typedef NullMap<typename Digraph::Node,bool> ProcessedMap;
    ///Instantiates a \ref ProcessedMap.

    ///This function instantiates a \ref ProcessedMap.
    ///\param g is the digraph, to which
    ///we would like to define the \ref ProcessedMap
#ifdef DOXYGEN
    static ProcessedMap *createProcessedMap(const Digraph &g)
#else
    static ProcessedMap *createProcessedMap(const Digraph &)
#endif
    {
      return new ProcessedMap();
    }

    ///The type of the map that indicates which nodes are reached.

    ///The type of the map that indicates which nodes are reached.
    ///It must meet the \ref concepts::ReadWriteMap "ReadWriteMap" concept.
    typedef typename Digraph::template NodeMap<bool> ReachedMap;
    ///Instantiates a \ref ReachedMap.

    ///This function instantiates a \ref ReachedMap.
    ///\param g is the digraph, to which
    ///we would like to define the \ref ReachedMap.
    static ReachedMap *createReachedMap(const Digraph &g)
    {
      return new ReachedMap(g);
    }

    ///The type of the map that stores the distances of the nodes.

    ///The type of the map that stores the distances of the nodes.
    ///It must meet the \ref concepts::WriteMap "WriteMap" concept.
    typedef typename Digraph::template NodeMap<int> DistMap;
    ///Instantiates a \ref DistMap.

    ///This function instantiates a \ref DistMap.
    ///\param g is the digraph, to which we would like to define the
    ///\ref DistMap.
    static DistMap *createDistMap(const Digraph &g)
    {
      return new DistMap(g);
    }
  };

  ///%DFS algorithm class.

  ///\ingroup search
  ///This class provides an efficient implementation of the %DFS algorithm.
  ///
  ///There is also a \ref dfs() "function-type interface" for the DFS
  ///algorithm, which is convenient in the simplier cases and it can be
  ///used easier.
  ///
  ///\tparam GR The type of the digraph the algorithm runs on.
  ///The default value is \ref ListDigraph. The value of GR is not used
  ///directly by \ref Dfs, it is only passed to \ref DfsDefaultTraits.
  ///\tparam TR Traits class to set various data types used by the algorithm.
  ///The default traits class is
  ///\ref DfsDefaultTraits "DfsDefaultTraits<GR>".
  ///See \ref DfsDefaultTraits for the documentation of
  ///a Dfs traits class.
#ifdef DOXYGEN
  template <typename GR,
            typename TR>
#else
  template <typename GR=ListDigraph,
            typename TR=DfsDefaultTraits<GR> >
#endif
  class Dfs {
  public:
    ///\ref Exception for uninitialized parameters.

    ///This error represents problems in the initialization of the
    ///parameters of the algorithm.
    class UninitializedParameter : public lemon::UninitializedParameter {
    public:
      virtual const char* what() const throw() {
        return "lemon::Dfs::UninitializedParameter";
      }
    };

    ///The type of the digraph the algorithm runs on.
    typedef typename TR::Digraph Digraph;

    ///\brief The type of the map that stores the predecessor arcs of the
    ///DFS paths.
    typedef typename TR::PredMap PredMap;
    ///The type of the map that stores the distances of the nodes.
    typedef typename TR::DistMap DistMap;
    ///The type of the map that indicates which nodes are reached.
    typedef typename TR::ReachedMap ReachedMap;
    ///The type of the map that indicates which nodes are processed.
    typedef typename TR::ProcessedMap ProcessedMap;
    ///The type of the paths.
    typedef PredMapPath<Digraph, PredMap> Path;

    ///The traits class.
    typedef TR Traits;

  private:

    typedef typename Digraph::Node Node;
    typedef typename Digraph::NodeIt NodeIt;
    typedef typename Digraph::Arc Arc;
    typedef typename Digraph::OutArcIt OutArcIt;

    //Pointer to the underlying digraph.
    const Digraph *G;
    //Pointer to the map of predecessor arcs.
    PredMap *_pred;
    //Indicates if _pred is locally allocated (true) or not.
    bool local_pred;
    //Pointer to the map of distances.
    DistMap *_dist;
    //Indicates if _dist is locally allocated (true) or not.
    bool local_dist;
    //Pointer to the map of reached status of the nodes.
    ReachedMap *_reached;
    //Indicates if _reached is locally allocated (true) or not.
    bool local_reached;
    //Pointer to the map of processed status of the nodes.
    ProcessedMap *_processed;
    //Indicates if _processed is locally allocated (true) or not.
    bool local_processed;

    std::vector<typename Digraph::OutArcIt> _stack;
    int _stack_head;

    //Creates the maps if necessary.
    void create_maps()
    {
      if(!_pred) {
        local_pred = true;
        _pred = Traits::createPredMap(*G);
      }
      if(!_dist) {
        local_dist = true;
        _dist = Traits::createDistMap(*G);
      }
      if(!_reached) {
        local_reached = true;
        _reached = Traits::createReachedMap(*G);
      }
      if(!_processed) {
        local_processed = true;
        _processed = Traits::createProcessedMap(*G);
      }
    }

  protected:

    Dfs() {}

  public:

    typedef Dfs Create;

    ///\name Named template parameters

    ///@{

    template <class T>
    struct SetPredMapTraits : public Traits {
      typedef T PredMap;
      static PredMap *createPredMap(const Digraph &)
      {
        throw UninitializedParameter();
      }
    };
    ///\brief \ref named-templ-param "Named parameter" for setting
    ///\ref PredMap type.
    ///
    ///\ref named-templ-param "Named parameter" for setting
    ///\ref PredMap type.
    template <class T>
    struct SetPredMap : public Dfs<Digraph, SetPredMapTraits<T> > {
      typedef Dfs<Digraph, SetPredMapTraits<T> > Create;
    };

    template <class T>
    struct SetDistMapTraits : public Traits {
      typedef T DistMap;
      static DistMap *createDistMap(const Digraph &)
      {
        throw UninitializedParameter();
      }
    };
    ///\brief \ref named-templ-param "Named parameter" for setting
    ///\ref DistMap type.
    ///
    ///\ref named-templ-param "Named parameter" for setting
    ///\ref DistMap type.
    template <class T>
    struct SetDistMap : public Dfs< Digraph, SetDistMapTraits<T> > {
      typedef Dfs<Digraph, SetDistMapTraits<T> > Create;
    };

    template <class T>
    struct SetReachedMapTraits : public Traits {
      typedef T ReachedMap;
      static ReachedMap *createReachedMap(const Digraph &)
      {
        throw UninitializedParameter();
      }
    };
    ///\brief \ref named-templ-param "Named parameter" for setting
    ///\ref ReachedMap type.
    ///
    ///\ref named-templ-param "Named parameter" for setting
    ///\ref ReachedMap type.
    template <class T>
    struct SetReachedMap : public Dfs< Digraph, SetReachedMapTraits<T> > {
      typedef Dfs< Digraph, SetReachedMapTraits<T> > Create;
    };

    template <class T>
    struct SetProcessedMapTraits : public Traits {
      typedef T ProcessedMap;
      static ProcessedMap *createProcessedMap(const Digraph &)
      {
        throw UninitializedParameter();
      }
    };
    ///\brief \ref named-templ-param "Named parameter" for setting
    ///\ref ProcessedMap type.
    ///
    ///\ref named-templ-param "Named parameter" for setting
    ///\ref ProcessedMap type.
    template <class T>
    struct SetProcessedMap : public Dfs< Digraph, SetProcessedMapTraits<T> > {
      typedef Dfs< Digraph, SetProcessedMapTraits<T> > Create;
    };

    struct SetStandardProcessedMapTraits : public Traits {
      typedef typename Digraph::template NodeMap<bool> ProcessedMap;
      static ProcessedMap *createProcessedMap(const Digraph &g)
      {
        return new ProcessedMap(g);
      }
    };
    ///\brief \ref named-templ-param "Named parameter" for setting
    ///\ref ProcessedMap type to be <tt>Digraph::NodeMap<bool></tt>.
    ///
    ///\ref named-templ-param "Named parameter" for setting
    ///\ref ProcessedMap type to be <tt>Digraph::NodeMap<bool></tt>.
    ///If you don't set it explicitly, it will be automatically allocated.
    struct SetStandardProcessedMap :
      public Dfs< Digraph, SetStandardProcessedMapTraits > {
      typedef Dfs< Digraph, SetStandardProcessedMapTraits > Create;
    };

    ///@}

  public:

    ///Constructor.

    ///Constructor.
    ///\param g The digraph the algorithm runs on.
    Dfs(const Digraph &g) :
      G(&g),
      _pred(NULL), local_pred(false),
      _dist(NULL), local_dist(false),
      _reached(NULL), local_reached(false),
      _processed(NULL), local_processed(false)
    { }

    ///Destructor.
    ~Dfs()
    {
      if(local_pred) delete _pred;
      if(local_dist) delete _dist;
      if(local_reached) delete _reached;
      if(local_processed) delete _processed;
    }

    ///Sets the map that stores the predecessor arcs.

    ///Sets the map that stores the predecessor arcs.
    ///If you don't use this function before calling \ref run(),
    ///it will allocate one. The destructor deallocates this
    ///automatically allocated map, of course.
    ///\return <tt> (*this) </tt>
    Dfs &predMap(PredMap &m)
    {
      if(local_pred) {
        delete _pred;
        local_pred=false;
      }
      _pred = &m;
      return *this;
    }

    ///Sets the map that indicates which nodes are reached.

    ///Sets the map that indicates which nodes are reached.
    ///If you don't use this function before calling \ref run(),
    ///it will allocate one. The destructor deallocates this
    ///automatically allocated map, of course.
    ///\return <tt> (*this) </tt>
    Dfs &reachedMap(ReachedMap &m)
    {
      if(local_reached) {
        delete _reached;
        local_reached=false;
      }
      _reached = &m;
      return *this;
    }

    ///Sets the map that indicates which nodes are processed.

    ///Sets the map that indicates which nodes are processed.
    ///If you don't use this function before calling \ref run(),
    ///it will allocate one. The destructor deallocates this
    ///automatically allocated map, of course.
    ///\return <tt> (*this) </tt>
    Dfs &processedMap(ProcessedMap &m)
    {
      if(local_processed) {
        delete _processed;
        local_processed=false;
      }
      _processed = &m;
      return *this;
    }

    ///Sets the map that stores the distances of the nodes.

    ///Sets the map that stores the distances of the nodes calculated by
    ///the algorithm.
    ///If you don't use this function before calling \ref run(),
    ///it will allocate one. The destructor deallocates this
    ///automatically allocated map, of course.
    ///\return <tt> (*this) </tt>
    Dfs &distMap(DistMap &m)
    {
      if(local_dist) {
        delete _dist;
        local_dist=false;
      }
      _dist = &m;
      return *this;
    }

  public:

    ///\name Execution control
    ///The simplest way to execute the algorithm is to use
    ///one of the member functions called \ref lemon::Dfs::run() "run()".
    ///\n
    ///If you need more control on the execution, first you must call
    ///\ref lemon::Dfs::init() "init()", then you can add a source node
    ///with \ref lemon::Dfs::addSource() "addSource()".
    ///Finally \ref lemon::Dfs::start() "start()" will perform the
    ///actual path computation.

    ///@{

    ///Initializes the internal data structures.

    ///Initializes the internal data structures.
    ///
    void init()
    {
      create_maps();
      _stack.resize(countNodes(*G));
      _stack_head=-1;
      for ( NodeIt u(*G) ; u!=INVALID ; ++u ) {
        _pred->set(u,INVALID);
        _reached->set(u,false);
        _processed->set(u,false);
      }
    }

    ///Adds a new source node.

    ///Adds a new source node to the set of nodes to be processed.
    ///
    ///\pre The stack must be empty. (Otherwise the algorithm gives
    ///false results.)
    ///
    ///\warning Distances will be wrong (or at least strange) in case of
    ///multiple sources.
    void addSource(Node s)
    {
      LEMON_DEBUG(emptyQueue(), "The stack is not empty.");
      if(!(*_reached)[s])
        {
          _reached->set(s,true);
          _pred->set(s,INVALID);
          OutArcIt e(*G,s);
          if(e!=INVALID) {
            _stack[++_stack_head]=e;
            _dist->set(s,_stack_head);
          }
          else {
            _processed->set(s,true);
            _dist->set(s,0);
          }
        }
    }

    ///Processes the next arc.

    ///Processes the next arc.
    ///
    ///\return The processed arc.
    ///
    ///\pre The stack must not be empty.
    Arc processNextArc()
    {
      Node m;
      Arc e=_stack[_stack_head];
      if(!(*_reached)[m=G->target(e)]) {
        _pred->set(m,e);
        _reached->set(m,true);
        ++_stack_head;
        _stack[_stack_head] = OutArcIt(*G, m);
        _dist->set(m,_stack_head);
      }
      else {
        m=G->source(e);
        ++_stack[_stack_head];
      }
      while(_stack_head>=0 && _stack[_stack_head]==INVALID) {
        _processed->set(m,true);
        --_stack_head;
        if(_stack_head>=0) {
          m=G->source(_stack[_stack_head]);
          ++_stack[_stack_head];
        }
      }
      return e;
    }

    ///Next arc to be processed.

    ///Next arc to be processed.
    ///
    ///\return The next arc to be processed or \c INVALID if the stack
    ///is empty.
    OutArcIt nextArc() const
    {
      return _stack_head>=0?_stack[_stack_head]:INVALID;
    }

    ///\brief Returns \c false if there are nodes
    ///to be processed.
    ///
    ///Returns \c false if there are nodes
    ///to be processed in the queue (stack).
    bool emptyQueue() const { return _stack_head<0; }

    ///Returns the number of the nodes to be processed.

    ///Returns the number of the nodes to be processed in the queue (stack).
    int queueSize() const { return _stack_head+1; }

    ///Executes the algorithm.

    ///Executes the algorithm.
    ///
    ///This method runs the %DFS algorithm from the root node
    ///in order to compute the DFS path to each node.
    ///
    /// The algorithm computes
    ///- the %DFS tree,
    ///- the distance of each node from the root in the %DFS tree.
    ///
    ///\pre init() must be called and a root node should be
    ///added with addSource() before using this function.
    ///
    ///\note <tt>d.start()</tt> is just a shortcut of the following code.
    ///\code
    ///  while ( !d.emptyQueue() ) {
    ///    d.processNextArc();
    ///  }
    ///\endcode
    void start()
    {
      while ( !emptyQueue() ) processNextArc();
    }

    ///Executes the algorithm until the given target node is reached.

    ///Executes the algorithm until the given target node is reached.
    ///
    ///This method runs the %DFS algorithm from the root node
    ///in order to compute the DFS path to \c dest.
    ///
    ///The algorithm computes
    ///- the %DFS path to \c dest,
    ///- the distance of \c dest from the root in the %DFS tree.
    ///
    ///\pre init() must be called and a root node should be
    ///added with addSource() before using this function.
    void start(Node dest)
    {
      while ( !emptyQueue() && G->target(_stack[_stack_head])!=dest )
        processNextArc();
    }

    ///Executes the algorithm until a condition is met.

    ///Executes the algorithm until a condition is met.
    ///
    ///This method runs the %DFS algorithm from the root node
    ///until an arc \c a with <tt>am[a]</tt> true is found.
    ///
    ///\param am A \c bool (or convertible) arc map. The algorithm
    ///will stop when it reaches an arc \c a with <tt>am[a]</tt> true.
    ///
    ///\return The reached arc \c a with <tt>am[a]</tt> true or
    ///\c INVALID if no such arc was found.
    ///
    ///\pre init() must be called and a root node should be
    ///added with addSource() before using this function.
    ///
    ///\warning Contrary to \ref Bfs and \ref Dijkstra, \c am is an arc map,
    ///not a node map.
    template<class ArcBoolMap>
    Arc start(const ArcBoolMap &am)
    {
      while ( !emptyQueue() && !am[_stack[_stack_head]] )
        processNextArc();
      return emptyQueue() ? INVALID : _stack[_stack_head];
    }

    ///Runs the algorithm from the given node.

    ///This method runs the %DFS algorithm from node \c s
    ///in order to compute the DFS path to each node.
    ///
    ///The algorithm computes
    ///- the %DFS tree,
    ///- the distance of each node from the root in the %DFS tree.
    ///
    ///\note <tt>d.run(s)</tt> is just a shortcut of the following code.
    ///\code
    ///  d.init();
    ///  d.addSource(s);
    ///  d.start();
    ///\endcode
    void run(Node s) {
      init();
      addSource(s);
      start();
    }

    ///Finds the %DFS path between \c s and \c t.

    ///This method runs the %DFS algorithm from node \c s
    ///in order to compute the DFS path to \c t.
    ///
    ///\return The length of the <tt>s</tt>--<tt>t</tt> DFS path,
    ///if \c t is reachable form \c s, \c 0 otherwise.
    ///
    ///\note Apart from the return value, <tt>d.run(s,t)</tt> is
    ///just a shortcut of the following code.
    ///\code
    ///  d.init();
    ///  d.addSource(s);
    ///  d.start(t);
    ///\endcode
    int run(Node s,Node t) {
      init();
      addSource(s);
      start(t);
      return reached(t)?_stack_head+1:0;
    }

    ///Runs the algorithm to visit all nodes in the digraph.

    ///This method runs the %DFS algorithm in order to compute the
    ///%DFS path to each node.
    ///
    ///The algorithm computes
    ///- the %DFS tree,
    ///- the distance of each node from the root in the %DFS tree.
    ///
    ///\note <tt>d.run()</tt> is just a shortcut of the following code.
    ///\code
    ///  d.init();
    ///  for (NodeIt n(digraph); n != INVALID; ++n) {
    ///    if (!d.reached(n)) {
    ///      d.addSource(n);
    ///      d.start();
    ///    }
    ///  }
    ///\endcode
    void run() {
      init();
      for (NodeIt it(*G); it != INVALID; ++it) {
        if (!reached(it)) {
          addSource(it);
          start();
        }
      }
    }

    ///@}

    ///\name Query Functions
    ///The result of the %DFS algorithm can be obtained using these
    ///functions.\n
    ///Either \ref lemon::Dfs::run() "run()" or \ref lemon::Dfs::start()
    ///"start()" must be called before using them.

    ///@{

    ///The DFS path to a node.

    ///Returns the DFS path to a node.
    ///
    ///\warning \c t should be reachable from the root.
    ///
    ///\pre Either \ref run() or \ref start() must be called before
    ///using this function.
    Path path(Node t) const { return Path(*G, *_pred, t); }

    ///The distance of a node from the root.

    ///Returns the distance of a node from the root.
    ///
    ///\warning If node \c v is not reachable from the root, then
    ///the return value of this function is undefined.
    ///
    ///\pre Either \ref run() or \ref start() must be called before
    ///using this function.
    int dist(Node v) const { return (*_dist)[v]; }

    ///Returns the 'previous arc' of the %DFS tree for a node.

    ///This function returns the 'previous arc' of the %DFS tree for the
    ///node \c v, i.e. it returns the last arc of a %DFS path from the
    ///root to \c v. It is \c INVALID
    ///if \c v is not reachable from the root(s) or if \c v is a root.
    ///
    ///The %DFS tree used here is equal to the %DFS tree used in
    ///\ref predNode().
    ///
    ///\pre Either \ref run() or \ref start() must be called before using
    ///this function.
    Arc predArc(Node v) const { return (*_pred)[v];}

    ///Returns the 'previous node' of the %DFS tree.

    ///This function returns the 'previous node' of the %DFS
    ///tree for the node \c v, i.e. it returns the last but one node
    ///from a %DFS path from the root to \c v. It is \c INVALID
    ///if \c v is not reachable from the root(s) or if \c v is a root.
    ///
    ///The %DFS tree used here is equal to the %DFS tree used in
    ///\ref predArc().
    ///
    ///\pre Either \ref run() or \ref start() must be called before
    ///using this function.
    Node predNode(Node v) const { return (*_pred)[v]==INVALID ? INVALID:
                                  G->source((*_pred)[v]); }

    ///\brief Returns a const reference to the node map that stores the
    ///distances of the nodes.
    ///
    ///Returns a const reference to the node map that stores the
    ///distances of the nodes calculated by the algorithm.
    ///
    ///\pre Either \ref run() or \ref init()
    ///must be called before using this function.
    const DistMap &distMap() const { return *_dist;}

    ///\brief Returns a const reference to the node map that stores the
    ///predecessor arcs.
    ///
    ///Returns a const reference to the node map that stores the predecessor
    ///arcs, which form the DFS tree.
    ///
    ///\pre Either \ref run() or \ref init()
    ///must be called before using this function.
    const PredMap &predMap() const { return *_pred;}

    ///Checks if a node is reachable from the root(s).

    ///Returns \c true if \c v is reachable from the root(s).
    ///\pre Either \ref run() or \ref start()
    ///must be called before using this function.
    bool reached(Node v) const { return (*_reached)[v]; }

    ///@}
  };

  ///Default traits class of dfs() function.

  ///Default traits class of dfs() function.
  ///\tparam GR Digraph type.
  template<class GR>
  struct DfsWizardDefaultTraits
  {
    ///The type of the digraph the algorithm runs on.
    typedef GR Digraph;

    ///\brief The type of the map that stores the predecessor
    ///arcs of the %DFS paths.
    ///
    ///The type of the map that stores the predecessor
    ///arcs of the %DFS paths.
    ///It must meet the \ref concepts::WriteMap "WriteMap" concept.
    typedef typename Digraph::template NodeMap<typename Digraph::Arc> PredMap;
    ///Instantiates a \ref PredMap.

    ///This function instantiates a \ref PredMap.
    ///\param g is the digraph, to which we would like to define the
    ///\ref PredMap.
<<<<<<< HEAD
#ifdef DOXYGEN
=======
    ///\todo The digraph alone may be insufficient to initialize
>>>>>>> 25b99fbc
    static PredMap *createPredMap(const Digraph &g)
    {
      return new PredMap(g);
    }

    ///The type of the map that indicates which nodes are processed.

    ///The type of the map that indicates which nodes are processed.
    ///It must meet the \ref concepts::WriteMap "WriteMap" concept.
    ///By default it is a NullMap.
    typedef NullMap<typename Digraph::Node,bool> ProcessedMap;
    ///Instantiates a \ref ProcessedMap.

    ///This function instantiates a \ref ProcessedMap.
    ///\param g is the digraph, to which
    ///we would like to define the \ref ProcessedMap.
#ifdef DOXYGEN
    static ProcessedMap *createProcessedMap(const Digraph &g)
#else
    static ProcessedMap *createProcessedMap(const Digraph &)
#endif
    {
      return new ProcessedMap();
    }

    ///The type of the map that indicates which nodes are reached.

    ///The type of the map that indicates which nodes are reached.
    ///It must meet the \ref concepts::ReadWriteMap "ReadWriteMap" concept.
    typedef typename Digraph::template NodeMap<bool> ReachedMap;
    ///Instantiates a \ref ReachedMap.

    ///This function instantiates a \ref ReachedMap.
    ///\param g is the digraph, to which
    ///we would like to define the \ref ReachedMap.
    static ReachedMap *createReachedMap(const Digraph &g)
    {
      return new ReachedMap(g);
    }

    ///The type of the map that stores the distances of the nodes.

    ///The type of the map that stores the distances of the nodes.
    ///It must meet the \ref concepts::WriteMap "WriteMap" concept.
    typedef typename Digraph::template NodeMap<int> DistMap;
    ///Instantiates a \ref DistMap.

    ///This function instantiates a \ref DistMap.
    ///\param g is the digraph, to which we would like to define
    ///the \ref DistMap
    static DistMap *createDistMap(const Digraph &g)
    {
      return new DistMap(g);
    }

    ///The type of the DFS paths.

    ///The type of the DFS paths.
    ///It must meet the \ref concepts::Path "Path" concept.
    typedef lemon::Path<Digraph> Path;
  };

  /// Default traits class used by \ref DfsWizard

  /// To make it easier to use Dfs algorithm
  /// we have created a wizard class.
  /// This \ref DfsWizard class needs default traits,
  /// as well as the \ref Dfs class.
  /// The \ref DfsWizardBase is a class to be the default traits of the
  /// \ref DfsWizard class.
  template<class GR>
  class DfsWizardBase : public DfsWizardDefaultTraits<GR>
  {

    typedef DfsWizardDefaultTraits<GR> Base;
  protected:
    //The type of the nodes in the digraph.
    typedef typename Base::Digraph::Node Node;

    //Pointer to the digraph the algorithm runs on.
    void *_g;
    //Pointer to the map of reached nodes.
    void *_reached;
    //Pointer to the map of processed nodes.
    void *_processed;
    //Pointer to the map of predecessors arcs.
    void *_pred;
    //Pointer to the map of distances.
    void *_dist;
    //Pointer to the DFS path to the target node.
    void *_path;
    //Pointer to the distance of the target node.
    int *_di;

    public:
    /// Constructor.

    /// This constructor does not require parameters, therefore it initiates
    /// all of the attributes to \c 0.
    DfsWizardBase() : _g(0), _reached(0), _processed(0), _pred(0),
                      _dist(0), _path(0), _di(0) {}

    /// Constructor.

    /// This constructor requires one parameter,
    /// others are initiated to \c 0.
    /// \param g The digraph the algorithm runs on.
    DfsWizardBase(const GR &g) :
      _g(reinterpret_cast<void*>(const_cast<GR*>(&g))),
      _reached(0), _processed(0), _pred(0), _dist(0),  _path(0), _di(0) {}

  };

  /// Auxiliary class for the function-type interface of DFS algorithm.

  /// This auxiliary class is created to implement the
  /// \ref dfs() "function-type interface" of \ref Dfs algorithm.
  /// It does not have own \ref run() method, it uses the functions
  /// and features of the plain \ref Dfs.
  ///
  /// This class should only be used through the \ref dfs() function,
  /// which makes it easier to use the algorithm.
  template<class TR>
  class DfsWizard : public TR
  {
    typedef TR Base;

    ///The type of the digraph the algorithm runs on.
    typedef typename TR::Digraph Digraph;

    typedef typename Digraph::Node Node;
    typedef typename Digraph::NodeIt NodeIt;
    typedef typename Digraph::Arc Arc;
    typedef typename Digraph::OutArcIt OutArcIt;

    ///\brief The type of the map that stores the predecessor
    ///arcs of the DFS paths.
    typedef typename TR::PredMap PredMap;
    ///\brief The type of the map that stores the distances of the nodes.
    typedef typename TR::DistMap DistMap;
    ///\brief The type of the map that indicates which nodes are reached.
    typedef typename TR::ReachedMap ReachedMap;
    ///\brief The type of the map that indicates which nodes are processed.
    typedef typename TR::ProcessedMap ProcessedMap;
    ///The type of the DFS paths
    typedef typename TR::Path Path;

  public:

    /// Constructor.
    DfsWizard() : TR() {}

    /// Constructor that requires parameters.

    /// Constructor that requires parameters.
    /// These parameters will be the default values for the traits class.
    /// \param g The digraph the algorithm runs on.
    DfsWizard(const Digraph &g) :
      TR(g) {}

    ///Copy constructor
    DfsWizard(const TR &b) : TR(b) {}

    ~DfsWizard() {}

    ///Runs DFS algorithm from the given source node.

    ///This method runs DFS algorithm from node \c s
    ///in order to compute the DFS path to each node.
    void run(Node s)
    {
      Dfs<Digraph,TR> alg(*reinterpret_cast<const Digraph*>(Base::_g));
      if (Base::_pred)
        alg.predMap(*reinterpret_cast<PredMap*>(Base::_pred));
      if (Base::_dist)
        alg.distMap(*reinterpret_cast<DistMap*>(Base::_dist));
      if (Base::_reached)
        alg.reachedMap(*reinterpret_cast<ReachedMap*>(Base::_reached));
      if (Base::_processed)
        alg.processedMap(*reinterpret_cast<ProcessedMap*>(Base::_processed));
      if (s!=INVALID)
        alg.run(s);
      else
        alg.run();
    }

    ///Finds the DFS path between \c s and \c t.

    ///This method runs DFS algorithm from node \c s
    ///in order to compute the DFS path to node \c t
    ///(it stops searching when \c t is processed).
    ///
    ///\return \c true if \c t is reachable form \c s.
    bool run(Node s, Node t)
    {
      if (s==INVALID || t==INVALID) throw UninitializedParameter();
      Dfs<Digraph,TR> alg(*reinterpret_cast<const Digraph*>(Base::_g));
      if (Base::_pred)
        alg.predMap(*reinterpret_cast<PredMap*>(Base::_pred));
      if (Base::_dist)
        alg.distMap(*reinterpret_cast<DistMap*>(Base::_dist));
      if (Base::_reached)
        alg.reachedMap(*reinterpret_cast<ReachedMap*>(Base::_reached));
      if (Base::_processed)
        alg.processedMap(*reinterpret_cast<ProcessedMap*>(Base::_processed));
      alg.run(s,t);
      if (Base::_path)
        *reinterpret_cast<Path*>(Base::_path) = alg.path(t);
      if (Base::_di)
        *Base::_di = alg.dist(t);
      return alg.reached(t);
      }

    ///Runs DFS algorithm to visit all nodes in the digraph.

    ///This method runs DFS algorithm in order to compute
    ///the DFS path to each node.
    void run()
    {
      run(INVALID);
    }

    template<class T>
    struct SetPredMapBase : public Base {
      typedef T PredMap;
      static PredMap *createPredMap(const Digraph &) { return 0; };
      SetPredMapBase(const TR &b) : TR(b) {}
    };
    ///\brief \ref named-func-param "Named parameter"
    ///for setting \ref PredMap object.
    ///
    ///\ref named-func-param "Named parameter"
    ///for setting \ref PredMap object.
    template<class T>
    DfsWizard<SetPredMapBase<T> > predMap(const T &t)
    {
      Base::_pred=reinterpret_cast<void*>(const_cast<T*>(&t));
      return DfsWizard<SetPredMapBase<T> >(*this);
    }

    template<class T>
    struct SetReachedMapBase : public Base {
      typedef T ReachedMap;
      static ReachedMap *createReachedMap(const Digraph &) { return 0; };
      SetReachedMapBase(const TR &b) : TR(b) {}
    };
    ///\brief \ref named-func-param "Named parameter"
    ///for setting \ref ReachedMap object.
    ///
    /// \ref named-func-param "Named parameter"
    ///for setting \ref ReachedMap object.
    template<class T>
    DfsWizard<SetReachedMapBase<T> > reachedMap(const T &t)
    {
      Base::_reached=reinterpret_cast<void*>(const_cast<T*>(&t));
      return DfsWizard<SetReachedMapBase<T> >(*this);
    }

    template<class T>
    struct SetDistMapBase : public Base {
      typedef T DistMap;
      static DistMap *createDistMap(const Digraph &) { return 0; };
      SetDistMapBase(const TR &b) : TR(b) {}
    };
    ///\brief \ref named-func-param "Named parameter"
    ///for setting \ref DistMap object.
    ///
    /// \ref named-func-param "Named parameter"
    ///for setting \ref DistMap object.
    template<class T>
    DfsWizard<SetDistMapBase<T> > distMap(const T &t)
    {
      Base::_dist=reinterpret_cast<void*>(const_cast<T*>(&t));
      return DfsWizard<SetDistMapBase<T> >(*this);
    }

    template<class T>
    struct SetProcessedMapBase : public Base {
      typedef T ProcessedMap;
      static ProcessedMap *createProcessedMap(const Digraph &) { return 0; };
      SetProcessedMapBase(const TR &b) : TR(b) {}
    };
    ///\brief \ref named-func-param "Named parameter"
    ///for setting \ref ProcessedMap object.
    ///
    /// \ref named-func-param "Named parameter"
    ///for setting \ref ProcessedMap object.
    template<class T>
    DfsWizard<SetProcessedMapBase<T> > processedMap(const T &t)
    {
      Base::_processed=reinterpret_cast<void*>(const_cast<T*>(&t));
      return DfsWizard<SetProcessedMapBase<T> >(*this);
    }

    template<class T>
    struct SetPathBase : public Base {
      typedef T Path;
      SetPathBase(const TR &b) : TR(b) {}
    };
    ///\brief \ref named-func-param "Named parameter"
    ///for getting the DFS path to the target node.
    ///
    ///\ref named-func-param "Named parameter"
    ///for getting the DFS path to the target node.
    template<class T>
    DfsWizard<SetPathBase<T> > path(const T &t)
    {
      Base::_path=reinterpret_cast<void*>(const_cast<T*>(&t));
      return DfsWizard<SetPathBase<T> >(*this);
    }

    ///\brief \ref named-func-param "Named parameter"
    ///for getting the distance of the target node.
    ///
    ///\ref named-func-param "Named parameter"
    ///for getting the distance of the target node.
    DfsWizard dist(const int &d)
    {
      Base::_di=const_cast<int*>(&d);
      return *this;
    }

  };

  ///Function-type interface for DFS algorithm.

  ///\ingroup search
  ///Function-type interface for DFS algorithm.
  ///
  ///This function also has several \ref named-func-param "named parameters",
  ///they are declared as the members of class \ref DfsWizard.
  ///The following examples show how to use these parameters.
  ///\code
  ///  // Compute the DFS tree
  ///  dfs(g).predMap(preds).distMap(dists).run(s);
  ///
  ///  // Compute the DFS path from s to t
  ///  bool reached = dfs(g).path(p).dist(d).run(s,t);
  ///\endcode

  ///\warning Don't forget to put the \ref DfsWizard::run() "run()"
  ///to the end of the parameter list.
  ///\sa DfsWizard
  ///\sa Dfs
  template<class GR>
  DfsWizard<DfsWizardBase<GR> >
  dfs(const GR &digraph)
  {
    return DfsWizard<DfsWizardBase<GR> >(digraph);
  }

#ifdef DOXYGEN
  /// \brief Visitor class for DFS.
  ///
  /// This class defines the interface of the DfsVisit events, and
  /// it could be the base of a real visitor class.
  template <typename _Digraph>
  struct DfsVisitor {
    typedef _Digraph Digraph;
    typedef typename Digraph::Arc Arc;
    typedef typename Digraph::Node Node;
    /// \brief Called for the source node of the DFS.
    ///
    /// This function is called for the source node of the DFS.
    void start(const Node& node) {}
    /// \brief Called when the source node is leaved.
    ///
    /// This function is called when the source node is leaved.
    void stop(const Node& node) {}
    /// \brief Called when a node is reached first time.
    ///
    /// This function is called when a node is reached first time.
    void reach(const Node& node) {}
    /// \brief Called when an arc reaches a new node.
    ///
    /// This function is called when the DFS finds an arc whose target node
    /// is not reached yet.
    void discover(const Arc& arc) {}
    /// \brief Called when an arc is examined but its target node is
    /// already discovered.
    ///
    /// This function is called when an arc is examined but its target node is
    /// already discovered.
    void examine(const Arc& arc) {}
    /// \brief Called when the DFS steps back from a node.
    ///
    /// This function is called when the DFS steps back from a node.
    void leave(const Node& node) {}
    /// \brief Called when the DFS steps back on an arc.
    ///
    /// This function is called when the DFS steps back on an arc.
    void backtrack(const Arc& arc) {}
  };
#else
  template <typename _Digraph>
  struct DfsVisitor {
    typedef _Digraph Digraph;
    typedef typename Digraph::Arc Arc;
    typedef typename Digraph::Node Node;
    void start(const Node&) {}
    void stop(const Node&) {}
    void reach(const Node&) {}
    void discover(const Arc&) {}
    void examine(const Arc&) {}
    void leave(const Node&) {}
    void backtrack(const Arc&) {}

    template <typename _Visitor>
    struct Constraints {
      void constraints() {
        Arc arc;
        Node node;
        visitor.start(node);
        visitor.stop(arc);
        visitor.reach(node);
        visitor.discover(arc);
        visitor.examine(arc);
        visitor.leave(node);
        visitor.backtrack(arc);
      }
      _Visitor& visitor;
    };
  };
#endif

  /// \brief Default traits class of DfsVisit class.
  ///
  /// Default traits class of DfsVisit class.
  /// \tparam _Digraph The type of the digraph the algorithm runs on.
  template<class _Digraph>
  struct DfsVisitDefaultTraits {

    /// \brief The type of the digraph the algorithm runs on.
    typedef _Digraph Digraph;

    /// \brief The type of the map that indicates which nodes are reached.
    ///
    /// The type of the map that indicates which nodes are reached.
    /// It must meet the \ref concepts::ReadWriteMap "ReadWriteMap" concept.
    typedef typename Digraph::template NodeMap<bool> ReachedMap;

    /// \brief Instantiates a \ref ReachedMap.
    ///
    /// This function instantiates a \ref ReachedMap.
    /// \param digraph is the digraph, to which
    /// we would like to define the \ref ReachedMap.
    static ReachedMap *createReachedMap(const Digraph &digraph) {
      return new ReachedMap(digraph);
    }

  };

  /// \ingroup search
  ///
  /// \brief %DFS algorithm class with visitor interface.
  ///
  /// This class provides an efficient implementation of the %DFS algorithm
  /// with visitor interface.
  ///
  /// The %DfsVisit class provides an alternative interface to the Dfs
  /// class. It works with callback mechanism, the DfsVisit object calls
  /// the member functions of the \c Visitor class on every DFS event.
  ///
  /// This interface of the DFS algorithm should be used in special cases
  /// when extra actions have to be performed in connection with certain
  /// events of the DFS algorithm. Otherwise consider to use Dfs or dfs()
  /// instead.
  ///
  /// \tparam _Digraph The type of the digraph the algorithm runs on.
  /// The default value is
  /// \ref ListDigraph. The value of _Digraph is not used directly by
  /// \ref DfsVisit, it is only passed to \ref DfsVisitDefaultTraits.
  /// \tparam _Visitor The Visitor type that is used by the algorithm.
  /// \ref DfsVisitor "DfsVisitor<_Digraph>" is an empty visitor, which
  /// does not observe the DFS events. If you want to observe the DFS
  /// events, you should implement your own visitor class.
  /// \tparam _Traits Traits class to set various data types used by the
  /// algorithm. The default traits class is
  /// \ref DfsVisitDefaultTraits "DfsVisitDefaultTraits<_Digraph>".
  /// See \ref DfsVisitDefaultTraits for the documentation of
  /// a DFS visit traits class.
#ifdef DOXYGEN
  template <typename _Digraph, typename _Visitor, typename _Traits>
#else
  template <typename _Digraph = ListDigraph,
            typename _Visitor = DfsVisitor<_Digraph>,
            typename _Traits = DfsDefaultTraits<_Digraph> >
#endif
  class DfsVisit {
  public:

    /// \brief \ref Exception for uninitialized parameters.
    ///
    /// This error represents problems in the initialization
    /// of the parameters of the algorithm.
    class UninitializedParameter : public lemon::UninitializedParameter {
    public:
      virtual const char* what() const throw()
      {
        return "lemon::DfsVisit::UninitializedParameter";
      }
    };

    ///The traits class.
    typedef _Traits Traits;

    ///The type of the digraph the algorithm runs on.
    typedef typename Traits::Digraph Digraph;

    ///The visitor type used by the algorithm.
    typedef _Visitor Visitor;

    ///The type of the map that indicates which nodes are reached.
    typedef typename Traits::ReachedMap ReachedMap;

  private:

    typedef typename Digraph::Node Node;
    typedef typename Digraph::NodeIt NodeIt;
    typedef typename Digraph::Arc Arc;
    typedef typename Digraph::OutArcIt OutArcIt;

    //Pointer to the underlying digraph.
    const Digraph *_digraph;
    //Pointer to the visitor object.
    Visitor *_visitor;
    //Pointer to the map of reached status of the nodes.
    ReachedMap *_reached;
    //Indicates if _reached is locally allocated (true) or not.
    bool local_reached;

    std::vector<typename Digraph::Arc> _stack;
    int _stack_head;

    //Creates the maps if necessary.
    void create_maps() {
      if(!_reached) {
        local_reached = true;
        _reached = Traits::createReachedMap(*_digraph);
      }
    }

  protected:

    DfsVisit() {}

  public:

    typedef DfsVisit Create;

    /// \name Named template parameters

    ///@{
    template <class T>
    struct SetReachedMapTraits : public Traits {
      typedef T ReachedMap;
      static ReachedMap *createReachedMap(const Digraph &digraph) {
        throw UninitializedParameter();
      }
    };
    /// \brief \ref named-templ-param "Named parameter" for setting
    /// ReachedMap type.
    ///
    /// \ref named-templ-param "Named parameter" for setting ReachedMap type.
    template <class T>
    struct SetReachedMap : public DfsVisit< Digraph, Visitor,
                                            SetReachedMapTraits<T> > {
      typedef DfsVisit< Digraph, Visitor, SetReachedMapTraits<T> > Create;
    };
    ///@}

  public:

    /// \brief Constructor.
    ///
    /// Constructor.
    ///
    /// \param digraph The digraph the algorithm runs on.
    /// \param visitor The visitor object of the algorithm.
    DfsVisit(const Digraph& digraph, Visitor& visitor)
      : _digraph(&digraph), _visitor(&visitor),
        _reached(0), local_reached(false) {}

    /// \brief Destructor.
    ~DfsVisit() {
      if(local_reached) delete _reached;
    }

    /// \brief Sets the map that indicates which nodes are reached.
    ///
    /// Sets the map that indicates which nodes are reached.
    /// If you don't use this function before calling \ref run(),
    /// it will allocate one. The destructor deallocates this
    /// automatically allocated map, of course.
    /// \return <tt> (*this) </tt>
    DfsVisit &reachedMap(ReachedMap &m) {
      if(local_reached) {
        delete _reached;
        local_reached=false;
      }
      _reached = &m;
      return *this;
    }

  public:

    /// \name Execution control
    /// The simplest way to execute the algorithm is to use
    /// one of the member functions called \ref lemon::DfsVisit::run()
    /// "run()".
    /// \n
    /// If you need more control on the execution, first you must call
    /// \ref lemon::DfsVisit::init() "init()", then you can add several
    /// source nodes with \ref lemon::DfsVisit::addSource() "addSource()".
    /// Finally \ref lemon::DfsVisit::start() "start()" will perform the
    /// actual path computation.

    /// @{

    /// \brief Initializes the internal data structures.
    ///
    /// Initializes the internal data structures.
    void init() {
      create_maps();
      _stack.resize(countNodes(*_digraph));
      _stack_head = -1;
      for (NodeIt u(*_digraph) ; u != INVALID ; ++u) {
        _reached->set(u, false);
      }
    }

    ///Adds a new source node.

    ///Adds a new source node to the set of nodes to be processed.
    ///
    ///\pre The stack must be empty. (Otherwise the algorithm gives
    ///false results.)
    ///
    ///\warning Distances will be wrong (or at least strange) in case of
    ///multiple sources.
    void addSource(Node s)
    {
      LEMON_DEBUG(emptyQueue(), "The stack is not empty.");
      if(!(*_reached)[s]) {
          _reached->set(s,true);
          _visitor->start(s);
          _visitor->reach(s);
          Arc e;
          _digraph->firstOut(e, s);
          if (e != INVALID) {
            _stack[++_stack_head] = e;
          } else {
            _visitor->leave(s);
          }
        }
    }

    /// \brief Processes the next arc.
    ///
    /// Processes the next arc.
    ///
    /// \return The processed arc.
    ///
    /// \pre The stack must not be empty.
    Arc processNextArc() {
      Arc e = _stack[_stack_head];
      Node m = _digraph->target(e);
      if(!(*_reached)[m]) {
        _visitor->discover(e);
        _visitor->reach(m);
        _reached->set(m, true);
        _digraph->firstOut(_stack[++_stack_head], m);
      } else {
        _visitor->examine(e);
        m = _digraph->source(e);
        _digraph->nextOut(_stack[_stack_head]);
      }
      while (_stack_head>=0 && _stack[_stack_head] == INVALID) {
        _visitor->leave(m);
        --_stack_head;
        if (_stack_head >= 0) {
          _visitor->backtrack(_stack[_stack_head]);
          m = _digraph->source(_stack[_stack_head]);
          _digraph->nextOut(_stack[_stack_head]);
        } else {
          _visitor->stop(m);
        }
      }
      return e;
    }

    /// \brief Next arc to be processed.
    ///
    /// Next arc to be processed.
    ///
    /// \return The next arc to be processed or INVALID if the stack is
    /// empty.
    Arc nextArc() const {
      return _stack_head >= 0 ? _stack[_stack_head] : INVALID;
    }

    /// \brief Returns \c false if there are nodes
    /// to be processed.
    ///
    /// Returns \c false if there are nodes
    /// to be processed in the queue (stack).
    bool emptyQueue() const { return _stack_head < 0; }

    /// \brief Returns the number of the nodes to be processed.
    ///
    /// Returns the number of the nodes to be processed in the queue (stack).
    int queueSize() const { return _stack_head + 1; }

    /// \brief Executes the algorithm.
    ///
    /// Executes the algorithm.
    ///
    /// This method runs the %DFS algorithm from the root node
    /// in order to compute the %DFS path to each node.
    ///
    /// The algorithm computes
    /// - the %DFS tree,
    /// - the distance of each node from the root in the %DFS tree.
    ///
    /// \pre init() must be called and a root node should be
    /// added with addSource() before using this function.
    ///
    /// \note <tt>d.start()</tt> is just a shortcut of the following code.
    /// \code
    ///   while ( !d.emptyQueue() ) {
    ///     d.processNextArc();
    ///   }
    /// \endcode
    void start() {
      while ( !emptyQueue() ) processNextArc();
    }

    /// \brief Executes the algorithm until the given target node is reached.
    ///
    /// Executes the algorithm until the given target node is reached.
    ///
    /// This method runs the %DFS algorithm from the root node
    /// in order to compute the DFS path to \c dest.
    ///
    /// The algorithm computes
    /// - the %DFS path to \c dest,
    /// - the distance of \c dest from the root in the %DFS tree.
    ///
    /// \pre init() must be called and a root node should be added
    /// with addSource() before using this function.
    void start(Node dest) {
      while ( !emptyQueue() && _digraph->target(_stack[_stack_head]) != dest )
        processNextArc();
    }

    /// \brief Executes the algorithm until a condition is met.
    ///
    /// Executes the algorithm until a condition is met.
    ///
    /// This method runs the %DFS algorithm from the root node
    /// until an arc \c a with <tt>am[a]</tt> true is found.
    ///
    /// \param am A \c bool (or convertible) arc map. The algorithm
    /// will stop when it reaches an arc \c a with <tt>am[a]</tt> true.
    ///
    /// \return The reached arc \c a with <tt>am[a]</tt> true or
    /// \c INVALID if no such arc was found.
    ///
    /// \pre init() must be called and a root node should be added
    /// with addSource() before using this function.
    ///
    /// \warning Contrary to \ref Bfs and \ref Dijkstra, \c am is an arc map,
    /// not a node map.
    template <typename AM>
    Arc start(const AM &am) {
      while ( !emptyQueue() && !am[_stack[_stack_head]] )
        processNextArc();
      return emptyQueue() ? INVALID : _stack[_stack_head];
    }

    /// \brief Runs the algorithm from the given node.
    ///
    /// This method runs the %DFS algorithm from node \c s.
    /// in order to compute the DFS path to each node.
    ///
    /// The algorithm computes
    /// - the %DFS tree,
    /// - the distance of each node from the root in the %DFS tree.
    ///
    /// \note <tt>d.run(s)</tt> is just a shortcut of the following code.
    ///\code
    ///   d.init();
    ///   d.addSource(s);
    ///   d.start();
    ///\endcode
    void run(Node s) {
      init();
      addSource(s);
      start();
    }

    /// \brief Finds the %DFS path between \c s and \c t.

    /// This method runs the %DFS algorithm from node \c s
    /// in order to compute the DFS path to \c t.
    ///
    /// \return The length of the <tt>s</tt>--<tt>t</tt> DFS path,
    /// if \c t is reachable form \c s, \c 0 otherwise.
    ///
    /// \note Apart from the return value, <tt>d.run(s,t)</tt> is
    /// just a shortcut of the following code.
    ///\code
    ///   d.init();
    ///   d.addSource(s);
    ///   d.start(t);
    ///\endcode
    int run(Node s,Node t) {
      init();
      addSource(s);
      start(t);
      return reached(t)?_stack_head+1:0;
    }

    /// \brief Runs the algorithm to visit all nodes in the digraph.

    /// This method runs the %DFS algorithm in order to
    /// compute the %DFS path to each node.
    ///
    /// The algorithm computes
    /// - the %DFS tree,
    /// - the distance of each node from the root in the %DFS tree.
    ///
    /// \note <tt>d.run()</tt> is just a shortcut of the following code.
    ///\code
    ///   d.init();
    ///   for (NodeIt n(digraph); n != INVALID; ++n) {
    ///     if (!d.reached(n)) {
    ///       d.addSource(n);
    ///       d.start();
    ///     }
    ///   }
    ///\endcode
    void run() {
      init();
      for (NodeIt it(*_digraph); it != INVALID; ++it) {
        if (!reached(it)) {
          addSource(it);
          start();
        }
      }
    }

    ///@}

    /// \name Query Functions
    /// The result of the %DFS algorithm can be obtained using these
    /// functions.\n
    /// Either \ref lemon::DfsVisit::run() "run()" or
    /// \ref lemon::DfsVisit::start() "start()" must be called before
    /// using them.
    ///@{

    /// \brief Checks if a node is reachable from the root(s).
    ///
    /// Returns \c true if \c v is reachable from the root(s).
    /// \pre Either \ref run() or \ref start()
    /// must be called before using this function.
    bool reached(Node v) { return (*_reached)[v]; }

    ///@}

  };

} //END OF NAMESPACE LEMON

#endif<|MERGE_RESOLUTION|>--- conflicted
+++ resolved
@@ -779,11 +779,6 @@
     ///This function instantiates a \ref PredMap.
     ///\param g is the digraph, to which we would like to define the
     ///\ref PredMap.
-<<<<<<< HEAD
-#ifdef DOXYGEN
-=======
-    ///\todo The digraph alone may be insufficient to initialize
->>>>>>> 25b99fbc
     static PredMap *createPredMap(const Digraph &g)
     {
       return new PredMap(g);
