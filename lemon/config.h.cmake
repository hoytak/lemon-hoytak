<<<<<<< HEAD
#cmakedefine HAVE_LONG_LONG 1
#cmakedefine HAVE_LP 1
#cmakedefine HAVE_MIP 1
#cmakedefine HAVE_GLPK 1
#cmakedefine HAVE_CPLEX 1
#cmakedefine HAVE_CLP 1
#cmakedefine HAVE_CBC 1
=======
#cmakedefine LEMON_HAVE_LONG_LONG 1
>>>>>>> 81ed6832
<|MERGE_RESOLUTION|>--- conflicted
+++ resolved
@@ -1,11 +1,7 @@
-<<<<<<< HEAD
-#cmakedefine HAVE_LONG_LONG 1
-#cmakedefine HAVE_LP 1
-#cmakedefine HAVE_MIP 1
-#cmakedefine HAVE_GLPK 1
-#cmakedefine HAVE_CPLEX 1
-#cmakedefine HAVE_CLP 1
-#cmakedefine HAVE_CBC 1
-=======
 #cmakedefine LEMON_HAVE_LONG_LONG 1
->>>>>>> 81ed6832
+#cmakedefine LEMON_HAVE_LP 1
+#cmakedefine LEMON_HAVE_MIP 1
+#cmakedefine LEMON_HAVE_GLPK 1
+#cmakedefine LEMON_HAVE_CPLEX 1
+#cmakedefine LEMON_HAVE_CLP 1
+#cmakedefine LEMON_HAVE_CBC 1