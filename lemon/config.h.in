/* Define to 1 if you have any LP solver. */
#undef HAVE_LP

/* Define to 1 if you have any MIP solver. */
#undef HAVE_MIP

/* Define to 1 if you have CPLEX. */
#undef HAVE_CPLEX

/* Define to 1 if you have GLPK. */
#undef HAVE_GLPK

<<<<<<< HEAD
/* Define to 1 if you have SOPLEX */
#undef HAVE_SOPLEX

/* Define to 1 if you have CLP */
#undef HAVE_CLP
=======
/* Define to 1 if you have long long */
#undef HAVE_LONG_LONG
>>>>>>> f4ae6e17
<|MERGE_RESOLUTION|>--- conflicted
+++ resolved
@@ -1,3 +1,6 @@
+/* Define to 1 if you have long long */
+#undef HAVE_LONG_LONG
+
 /* Define to 1 if you have any LP solver. */
 #undef HAVE_LP
 
@@ -10,13 +13,8 @@
 /* Define to 1 if you have GLPK. */
 #undef HAVE_GLPK
 
-<<<<<<< HEAD
 /* Define to 1 if you have SOPLEX */
 #undef HAVE_SOPLEX
 
 /* Define to 1 if you have CLP */
-#undef HAVE_CLP
-=======
-/* Define to 1 if you have long long */
-#undef HAVE_LONG_LONG
->>>>>>> f4ae6e17
+#undef HAVE_CLP