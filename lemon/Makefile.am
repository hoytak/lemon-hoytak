--- conflicted
+++ resolved
@@ -36,11 +36,8 @@
 	lemon/list_graph.h \
 	lemon/maps.h \
 	lemon/math.h \
-<<<<<<< HEAD
 	lemon/max_matching.h \
-=======
 	lemon/nauty_reader.h \
->>>>>>> e8f62195
 	lemon/path.h \
         lemon/random.h \
 	lemon/smart_graph.h \
