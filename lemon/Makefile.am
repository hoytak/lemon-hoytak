--- conflicted
+++ resolved
@@ -92,11 +92,7 @@
 	lemon/hartmann_orlin.h \
 	lemon/howard.h \
 	lemon/hypercube_graph.h \
-<<<<<<< HEAD
 	lemon/karp.h \
-	lemon/kary_heap.h \
-=======
->>>>>>> 5893015d
 	lemon/kruskal.h \
 	lemon/hao_orlin.h \
 	lemon/lgf_reader.h \
