--- conflicted
+++ resolved
@@ -688,30 +688,6 @@
       return real<double>();
     }
 
-<<<<<<< HEAD
-    /// \brief Returns a random real number the range [0, b)
-    ///
-    /// It returns a random real number from the range [0, b).
-    template <typename Number>
-    Number real(Number b) {
-      return real<Number>() * b;
-    }
-
-    /// \brief Returns a random real number from the range [a, b)
-    ///
-    /// It returns a random real number from the range [a, b).
-    template <typename Number>
-    Number real(Number a, Number b) {
-      return real<Number>() * (b - a) + a;
-    }
-=======
-    /// @}
-
-    ///\name Uniform distributions
-    ///
-    /// @{
->>>>>>> 44e3d3ca
-
     /// \brief Returns a random real number from the range [0, 1)
     ///
     /// It returns a random double from the range [0, 1).
