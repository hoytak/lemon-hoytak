--- conflicted
+++ resolved
@@ -4,19 +4,12 @@
 if WANT_DEMO
 
 noinst_PROGRAMS += \
-        demo/arg_parser_demo \
-<<<<<<< HEAD
+	demo/arg_parser_demo \
+	demo/graph_to_eps_demo \
 	demo/lgf_demo
-=======
-        demo/graph_to_eps_demo
->>>>>>> b3b43df0
 
 endif WANT_DEMO
 
 demo_arg_parser_demo_SOURCES = demo/arg_parser_demo.cc
-<<<<<<< HEAD
+demo_graph_to_eps_demo_SOURCES = demo/graph_to_eps_demo.cc
 demo_lgf_demo_SOURCES = demo/lgf_demo.cc
-=======
-
-demo_graph_to_eps_demo_SOURCES = demo/graph_to_eps_demo.cc
->>>>>>> b3b43df0
