AC_DEFUN([LX_CHECK_SOPLEX],
[
  AC_ARG_WITH([soplex],
AS_HELP_STRING([--with-soplex@<:@=PREFIX@:>@], [search for SOPLEX under PREFIX or under the default search paths if PREFIX is not given @<:@default@:>@])
AS_HELP_STRING([--without-soplex], [disable checking for SOPLEX]),
              [], [with_soplex=yes])

  AC_ARG_WITH([soplex-includedir],
AS_HELP_STRING([--with-soplex-includedir=DIR], [search for SOPLEX headers in DIR]),
              [], [with_soplex_includedir=no])

  AC_ARG_WITH([soplex-libdir],
AS_HELP_STRING([--with-soplex-libdir=DIR], [search for SOPLEX libraries in DIR]),
              [], [with_soplex_libdir=no])

  lx_soplex_found=no
  if test x"$with_soplex" != x"no"; then
    AC_MSG_CHECKING([for SOPLEX])

    if test x"$with_soplex_includedir" != x"no"; then
      SOPLEX_CXXFLAGS="-I$with_soplex_includedir"
    elif test x"$with_soplex" != x"yes"; then
      SOPLEX_CXXFLAGS="-I$with_soplex/src"
    fi

    if test x"$with_soplex_libdir" != x"no"; then
      SOPLEX_LDFLAGS="-L$with_soplex_libdir"
    elif test x"$with_soplex" != x"yes"; then
      SOPLEX_LDFLAGS="-L$with_soplex/lib"
    fi
    SOPLEX_LIBS="-lsoplex -lz"

    lx_save_cxxflags="$CXXFLAGS"
    lx_save_ldflags="$LDFLAGS"
    lx_save_libs="$LIBS"
    CXXFLAGS="$SOPLEX_CXXFLAGS"
    LDFLAGS="$SOPLEX_LDFLAGS"
    LIBS="$SOPLEX_LIBS"

    lx_soplex_test_prog='
      #include <soplex.h>

      int main(int argc, char** argv)
      {
        soplex::SoPlex soplex;
        return 0;
      }'

    AC_LANG_PUSH(C++)
    AC_LINK_IFELSE([$lx_soplex_test_prog], [lx_soplex_found=yes], [lx_soplex_found=no])
    AC_LANG_POP(C++)

    CXXFLAGS="$lx_save_cxxflags"
    LDFLAGS="$lx_save_ldflags"
    LIBS="$lx_save_libs"

    if test x"$lx_soplex_found" = x"yes"; then
<<<<<<< HEAD
      AC_DEFINE([HAVE_SOPLEX], [1], [Define to 1 if you have SOPLEX.])
      lx_lp_found=yes
      AC_DEFINE([HAVE_LP], [1], [Define to 1 if you have any LP solver.])
=======
      AC_DEFINE([LEMON_HAVE_SOPLEX], [1], [Define to 1 if you have SOPLEX.])
>>>>>>> 81ed6832
      AC_MSG_RESULT([yes])
    else
      SOPLEX_CXXFLAGS=""
      SOPLEX_LDFLAGS=""
      SOPLEX_LIBS=""
      AC_MSG_RESULT([no])
    fi
  fi
  SOPLEX_LIBS="$SOPLEX_LDFLAGS $SOPLEX_LIBS"
  AC_SUBST(SOPLEX_CXXFLAGS)
  AC_SUBST(SOPLEX_LIBS)
  AM_CONDITIONAL([HAVE_SOPLEX], [test x"$lx_soplex_found" = x"yes"])
])<|MERGE_RESOLUTION|>--- conflicted
+++ resolved
@@ -55,13 +55,9 @@
     LIBS="$lx_save_libs"
 
     if test x"$lx_soplex_found" = x"yes"; then
-<<<<<<< HEAD
-      AC_DEFINE([HAVE_SOPLEX], [1], [Define to 1 if you have SOPLEX.])
+      AC_DEFINE([LEMON_HAVE_SOPLEX], [1], [Define to 1 if you have SOPLEX.])
       lx_lp_found=yes
-      AC_DEFINE([HAVE_LP], [1], [Define to 1 if you have any LP solver.])
-=======
-      AC_DEFINE([LEMON_HAVE_SOPLEX], [1], [Define to 1 if you have SOPLEX.])
->>>>>>> 81ed6832
+      AC_DEFINE([LEMON_HAVE_LP], [1], [Define to 1 if you have any LP solver.])
       AC_MSG_RESULT([yes])
     else
       SOPLEX_CXXFLAGS=""
