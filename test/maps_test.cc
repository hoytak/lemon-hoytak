--- conflicted
+++ resolved
@@ -22,14 +22,10 @@
 #include <lemon/concept_check.h>
 #include <lemon/concepts/maps.h>
 #include <lemon/maps.h>
-<<<<<<< HEAD
 #include <lemon/list_graph.h>
 #include <lemon/smart_graph.h>
 #include <lemon/adaptors.h>
 #include <lemon/dfs.h>
-=======
-#include <lemon/smart_graph.h>
->>>>>>> d6bf7496
 
 #include "test_tools.h"
 
@@ -515,10 +511,10 @@
     check(odm[n0] == 3 && odm[n1] == 2 && odm[n2] == 2, "Wrong OutDegMap");
     check(idm[n0] == 1 && idm[n1] == 3 && idm[n2] == 3, "Wrong InDegMap");
   }
-
+  
   // CrossRefMap
   {
-    typedef SmartDigraph Graph;
+    typedef ListDigraph Graph;
     DIGRAPH_TYPEDEFS(Graph);
 
     checkConcept<ReadWriteMap<Node, int>,
@@ -582,6 +578,40 @@
     check(*it++ == 'A' && *it++ == 'B' && *it++ == 'C' &&
           it == map.endValue(), "Wrong value iterator");
   }
+
+  // CrossRefMap
+  {
+    typedef SmartDigraph Graph;
+    DIGRAPH_TYPEDEFS(Graph);
+
+    checkConcept<ReadWriteMap<Node, int>,
+                 CrossRefMap<Graph, Node, int> >();
+    
+    Graph gr;
+    typedef CrossRefMap<Graph, Node, char> CRMap;
+    typedef CRMap::ValueIterator ValueIt;
+    CRMap map(gr);
+    
+    Node n0 = gr.addNode();
+    Node n1 = gr.addNode();
+    Node n2 = gr.addNode();
+    
+    map.set(n0, 'A');
+    map.set(n1, 'B');
+    map.set(n2, 'C');
+    map.set(n2, 'A');
+    map.set(n0, 'C');
+
+    check(map[n0] == 'C' && map[n1] == 'B' && map[n2] == 'A',
+          "Wrong CrossRefMap");
+    check(map('A') == n2 && map.inverse()['A'] == n2, "Wrong CrossRefMap");
+    check(map('B') == n1 && map.inverse()['B'] == n1, "Wrong CrossRefMap");
+    check(map('C') == n0 && map.inverse()['C'] == n0, "Wrong CrossRefMap");
+
+    ValueIt it = map.beginValue();
+    check(*it++ == 'A' && *it++ == 'B' && *it++ == 'C' &&
+          it == map.endValue(), "Wrong value iterator");
+  }
   
   // Iterable bool map
   {
@@ -714,14 +744,13 @@
 
   }
 
-<<<<<<< HEAD
-  // Iterable bool map
+  // Iterable value map
   {
     typedef SmartGraph Graph;
     typedef SmartGraph::Node Item;
-
-    typedef IterableBoolMap<SmartGraph, SmartGraph::Node> Ibm;
-    checkConcept<ReferenceMap<Item, bool, bool&, const bool&>, Ibm>();
+    typedef IterableValueMap<SmartGraph, SmartGraph::Node, double> Ivm;
+
+    checkConcept<ReadWriteMap<Item, double>, Ivm>();
 
     const int num = 10;
     Graph g;
@@ -730,139 +759,6 @@
       items.push_back(g.addNode());
     }
 
-    Ibm map1(g, true);
-    int n = 0;
-    for (Ibm::TrueIt it(map1); it != INVALID; ++it) {
-      check(map1[static_cast<Item>(it)], "Wrong TrueIt");
-      ++n;
-    }
-    check(n == num, "Wrong number");
-
-    n = 0;
-    for (Ibm::ItemIt it(map1, true); it != INVALID; ++it) {
-        check(map1[static_cast<Item>(it)], "Wrong ItemIt for true");
-        ++n;
-    }
-    check(n == num, "Wrong number");
-    check(Ibm::FalseIt(map1) == INVALID, "Wrong FalseIt");
-    check(Ibm::ItemIt(map1, false) == INVALID, "Wrong ItemIt for false");
-
-    map1[items[5]] = true;
-
-    n = 0;
-    for (Ibm::ItemIt it(map1, true); it != INVALID; ++it) {
-        check(map1[static_cast<Item>(it)], "Wrong ItemIt for true");
-        ++n;
-    }
-    check(n == num, "Wrong number");
-
-    map1[items[num / 2]] = false;
-    check(map1[items[num / 2]] == false, "Wrong map value");
-
-    n = 0;
-    for (Ibm::TrueIt it(map1); it != INVALID; ++it) {
-        check(map1[static_cast<Item>(it)], "Wrong TrueIt for true");
-        ++n;
-    }
-    check(n == num - 1, "Wrong number");
-
-    n = 0;
-    for (Ibm::FalseIt it(map1); it != INVALID; ++it) {
-        check(!map1[static_cast<Item>(it)], "Wrong FalseIt for true");
-        ++n;
-    }
-    check(n == 1, "Wrong number");
-
-    map1[items[0]] = false;
-    check(map1[items[0]] == false, "Wrong map value");
-
-    map1[items[num - 1]] = false;
-    check(map1[items[num - 1]] == false, "Wrong map value");
-
-    n = 0;
-    for (Ibm::TrueIt it(map1); it != INVALID; ++it) {
-        check(map1[static_cast<Item>(it)], "Wrong TrueIt for true");
-        ++n;
-    }
-    check(n == num - 3, "Wrong number");
-    check(map1.trueNum() == num - 3, "Wrong number");
-
-    n = 0;
-    for (Ibm::FalseIt it(map1); it != INVALID; ++it) {
-        check(!map1[static_cast<Item>(it)], "Wrong FalseIt for true");
-        ++n;
-    }
-    check(n == 3, "Wrong number");
-    check(map1.falseNum() == 3, "Wrong number");
-  }
-
-  // Iterable int map
-  {
-    typedef SmartGraph Graph;
-    typedef SmartGraph::Node Item;
-    typedef IterableIntMap<SmartGraph, SmartGraph::Node> Iim;
-
-    checkConcept<ReferenceMap<Item, int, int&, const int&>, Iim>();
-
-    const int num = 10;
-    Graph g;
-    std::vector<Item> items;
-    for (int i = 0; i < num; ++i) {
-      items.push_back(g.addNode());
-    }
-
-    Iim map1(g);
-    check(map1.size() == 0, "Wrong size");
-
-    for (int i = 0; i < num; ++i) {
-      map1[items[i]] = i;
-    }
-    check(map1.size() == num, "Wrong size");
-
-    for (int i = 0; i < num; ++i) {
-      Iim::ItemIt it(map1, i);
-      check(static_cast<Item>(it) == items[i], "Wrong value");
-      ++it;
-      check(static_cast<Item>(it) == INVALID, "Wrong value");
-    }
-
-    for (int i = 0; i < num; ++i) {
-      map1[items[i]] = i % 2;
-    }
-    check(map1.size() == 2, "Wrong size");
-
-    int n = 0;
-    for (Iim::ItemIt it(map1, 0); it != INVALID; ++it) {
-      check(map1[static_cast<Item>(it)] == 0, "Wrong value");
-      ++n;
-    }
-    check(n == (num + 1) / 2, "Wrong number");
-
-    for (Iim::ItemIt it(map1, 1); it != INVALID; ++it) {
-      check(map1[static_cast<Item>(it)] == 1, "Wrong value");
-      ++n;
-    }
-    check(n == num, "Wrong number");
-
-  }
-
-=======
->>>>>>> d6bf7496
-  // Iterable value map
-  {
-    typedef SmartGraph Graph;
-    typedef SmartGraph::Node Item;
-    typedef IterableValueMap<SmartGraph, SmartGraph::Node, double> Ivm;
-
-    checkConcept<ReadWriteMap<Item, double>, Ivm>();
-
-    const int num = 10;
-    Graph g;
-    std::vector<Item> items;
-    for (int i = 0; i < num; ++i) {
-      items.push_back(g.addNode());
-    }
-
     Ivm map1(g, 0.0);
     check(distance(map1.beginValue(), map1.endValue()) == 1, "Wrong size");
     check(*map1.beginValue() == 0.0, "Wrong value");
@@ -879,17 +775,10 @@
       check(static_cast<Item>(it) == INVALID, "Wrong value");
     }
 
-<<<<<<< HEAD
     for (Ivm::ValueIt vit = map1.beginValue();
          vit != map1.endValue(); ++vit) {
       check(map1[static_cast<Item>(Ivm::ItemIt(map1, *vit))] == *vit,
             "Wrong ValueIt");
-=======
-    for (Ivm::ValueIterator vit = map1.beginValue();
-         vit != map1.endValue(); ++vit) {
-      check(map1[static_cast<Item>(Ivm::ItemIt(map1, *vit))] == *vit,
-            "Wrong ValueIterator");
->>>>>>> d6bf7496
     }
 
     for (int i = 0; i < num; ++i) {
