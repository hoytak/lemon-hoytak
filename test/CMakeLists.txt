INCLUDE_DIRECTORIES(
  ${CMAKE_SOURCE_DIR}
  ${CMAKE_BINARY_DIR}
)

IF(HAVE_GLPK)
  INCLUDE_DIRECTORIES(${GLPK_INCLUDE_DIR})
ENDIF(HAVE_GLPK)

LINK_DIRECTORIES(${CMAKE_BINARY_DIR}/lemon)

SET(TESTS
  adaptors_test
  bfs_test
  circulation_test
  counter_test
  dfs_test
  digraph_test
  dijkstra_test
  dim_test
  edge_set_test
  error_test
  euler_test
  graph_copy_test
  graph_test
  graph_utils_test
  hao_orlin_test
  heap_test
  kruskal_test
  maps_test
  max_matching_test
<<<<<<< HEAD
=======
  min_cost_arborescence_test
  random_test
>>>>>>> 365a9d0f
  path_test
  preflow_test
  radix_sort_test
  random_test
  suurballe_test
  time_measure_test
  unionfind_test)

IF(HAVE_LP)
  ADD_EXECUTABLE(lp_test lp_test.cc)
  IF(HAVE_GLPK)
    TARGET_LINK_LIBRARIES(lp_test lemon ${GLPK_LIBRARIES})
  ENDIF(HAVE_GLPK)
  ADD_TEST(lp_test lp_test)

  IF(WIN32 AND HAVE_GLPK)
    GET_TARGET_PROPERTY(TARGET_LOC lp_test LOCATION)
    GET_FILENAME_COMPONENT(TARGET_PATH ${TARGET_LOC} PATH)
    ADD_CUSTOM_COMMAND(TARGET lp_test POST_BUILD
      COMMAND cmake -E copy ${GLPK_BIN_DIR}/glpk.dll ${TARGET_PATH}
      COMMAND cmake -E copy ${GLPK_BIN_DIR}/libltdl3.dll ${TARGET_PATH}
      COMMAND cmake -E copy ${GLPK_BIN_DIR}/zlib1.dll ${TARGET_PATH}
    )
  ENDIF(WIN32 AND HAVE_GLPK)
ENDIF(HAVE_LP)

IF(HAVE_MIP)
  ADD_EXECUTABLE(mip_test mip_test.cc)
  IF(HAVE_GLPK)
    TARGET_LINK_LIBRARIES(mip_test lemon ${GLPK_LIBRARIES})
  ENDIF(HAVE_GLPK)
  ADD_TEST(mip_test mip_test)

  IF(WIN32 AND HAVE_GLPK)
    GET_TARGET_PROPERTY(TARGET_LOC mip_test LOCATION)
    GET_FILENAME_COMPONENT(TARGET_PATH ${TARGET_LOC} PATH)
    ADD_CUSTOM_COMMAND(TARGET mip_test POST_BUILD
      COMMAND cmake -E copy ${GLPK_BIN_DIR}/glpk.dll ${TARGET_PATH}
      COMMAND cmake -E copy ${GLPK_BIN_DIR}/libltdl3.dll ${TARGET_PATH}
      COMMAND cmake -E copy ${GLPK_BIN_DIR}/zlib1.dll ${TARGET_PATH}
    )
  ENDIF(WIN32 AND HAVE_GLPK)
ENDIF(HAVE_MIP)

FOREACH(TEST_NAME ${TESTS})
  ADD_EXECUTABLE(${TEST_NAME} ${TEST_NAME}.cc)
  TARGET_LINK_LIBRARIES(${TEST_NAME} lemon)
  ADD_TEST(${TEST_NAME} ${TEST_NAME})
ENDFOREACH(TEST_NAME)<|MERGE_RESOLUTION|>--- conflicted
+++ resolved
@@ -29,11 +29,7 @@
   kruskal_test
   maps_test
   max_matching_test
-<<<<<<< HEAD
-=======
   min_cost_arborescence_test
-  random_test
->>>>>>> 365a9d0f
   path_test
   preflow_test
   radix_sort_test
